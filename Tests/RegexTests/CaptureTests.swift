--- conflicted
+++ resolved
@@ -11,11 +11,7 @@
 
 import XCTest
 @testable @_spi(RegexBuilder) import _StringProcessing
-<<<<<<< HEAD
-import _MatchingEngine
-=======
 import _RegexParser
->>>>>>> d2ff78f6
 
 extension StructuredCapture {
   func formatStringCapture(input: String) -> String {
